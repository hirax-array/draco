--- conflicted
+++ resolved
@@ -25,13 +25,8 @@
 
 from caput import config, mpiutil, mpiarray, tod
 
-<<<<<<< HEAD
-from ..core import task, containers
 from .transform import Regridder
-=======
 from ..core import task, containers, io
-from ..util import regrid
->>>>>>> a0e59df2
 
 
 class SiderealGrouper(task.SingleTask):
@@ -170,14 +165,7 @@
         Ratio of signal covariance to noise covariance (used for Wiener filter).
     """
 
-<<<<<<< HEAD
-    def setup(self, observer):
-=======
-    samples = config.Property(proptype=int, default=1024)
-    lanczos_width = config.Property(proptype=int, default=5)
-
     def setup(self, manager):
->>>>>>> a0e59df2
         """Set the local observers position.
 
         Parameters
